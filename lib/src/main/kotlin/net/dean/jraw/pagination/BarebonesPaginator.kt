--- conflicted
+++ resolved
@@ -25,13 +25,7 @@
             .build()
     }
 
-<<<<<<< HEAD
-=======
-    override fun newBuilder() = Builder(reddit, baseUrl, clazz)
-        .limit(limit)
-
     /** Builder pattern for this class */
->>>>>>> 53bdda36
     class Builder<T>(reddit: RedditClient, baseUrl: String, clazz: Class<T>) :
         Paginator.Builder<T>(reddit, baseUrl, clazz) {
 
