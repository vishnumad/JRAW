import net.dean.jraw.gradle.GitbookPush

apply plugin: 'kotlin'

ext.bookOutDir = file("build/docs").absoluteFile

dependencies {
<<<<<<< HEAD
=======
    compile "org.jetbrains.kotlin:kotlin-reflect:$kotlinVersion"
    compile 'com.github.javaparser:javaparser-core:3.2.11'
    compile 'com.fasterxml.jackson.core:jackson-databind:2.9.0'
    compile 'es.nitaur.markdown:txtmark:0.16'
>>>>>>> a904070e
    compile 'com.thoughtworks.qdox:qdox:2.0-M6'
    compile 'org.reflections:reflections:0.9.10'
    compile 'com.squareup.moshi:moshi:1.5.0'
    compile project(':lib')
    runtime "org.slf4j:slf4j-simple:1.7.25"
}

task buildSite(type: JavaExec, dependsOn: classes) {
    main = 'net.dean.jraw.docs.MainKt'
    classpath = sourceSets.main.runtimeClasspath

    def samplesDir = sourceSets.main.java.srcDirs[0]
    args = [
        "--samples-dir", samplesDir,
        "--output-dir", bookOutDir.absolutePath,
        "--resources-dir", sourceSets.main.resources.srcDirs[0].absolutePath
    ]
}

task pushSite(type: GitbookPush, dependsOn: buildSite) {
    // Allow credentials to be read from environmental variables. Mostly used by Travis
    def gbUsername = System.getenv("GITBOOK_USERNAME") ?: gitbookUsername
    def gbPassword = System.getenv("GITBOOK_PASSWORD") ?: gitbookPassword
    onlyIf { gbUsername != null && gbPassword != null }

    username gbUsername
    password gbPassword
    repository "https://git.gitbook.com/mattbdean/jraw.git"
    compiledBookDir bookOutDir
}<|MERGE_RESOLUTION|>--- conflicted
+++ resolved
@@ -5,16 +5,10 @@
 ext.bookOutDir = file("build/docs").absoluteFile
 
 dependencies {
-<<<<<<< HEAD
-=======
-    compile "org.jetbrains.kotlin:kotlin-reflect:$kotlinVersion"
-    compile 'com.github.javaparser:javaparser-core:3.2.11'
-    compile 'com.fasterxml.jackson.core:jackson-databind:2.9.0'
-    compile 'es.nitaur.markdown:txtmark:0.16'
->>>>>>> a904070e
     compile 'com.thoughtworks.qdox:qdox:2.0-M6'
     compile 'org.reflections:reflections:0.9.10'
     compile 'com.squareup.moshi:moshi:1.5.0'
+    compile "org.jetbrains.kotlin:kotlin-reflect:$kotlinVersion"
     compile project(':lib')
     runtime "org.slf4j:slf4j-simple:1.7.25"
 }
@@ -33,8 +27,8 @@
 
 task pushSite(type: GitbookPush, dependsOn: buildSite) {
     // Allow credentials to be read from environmental variables. Mostly used by Travis
-    def gbUsername = System.getenv("GITBOOK_USERNAME") ?: gitbookUsername
-    def gbPassword = System.getenv("GITBOOK_PASSWORD") ?: gitbookPassword
+    def gbUsername = System.getenv("GITBOOK_USERNAME") ?: hasProperty("gitbookUsername") ? gitbookUsername : null
+    def gbPassword = System.getenv("GITBOOK_PASSWORD") ?: hasProperty("gitbookPassword") ? gitbookPassword : null
     onlyIf { gbUsername != null && gbPassword != null }
 
     username gbUsername
